import matplotlib.pyplot as plt
import matplotlib.dates as mdates
import matplotlib.colors as mcolors
import pandas as pd
from pathlib import Path

from utils.data import load_xval_test_set
from utils.plotting import load_default_mpl_config, savefig
from utils.metrics import compute_metrics
from config import get_path_dict

load_default_mpl_config()

<<<<<<< HEAD
paths = get_path_dict()

=======
PLOT_PATH = Path('./analysis/figures')
PLOT_PATH_ALT = Path('./analysis/helper_figures/')
>>>>>>> a8a05bbd
runoff_vars = ['Qmm', 'Qmm_mod', 'Qmm_prevah']

def merged_df(mod, prevah):
    x_mod = mod.to_dataframe().reset_index()
    x_mod['source'] = 'mod'
    x_pre = prevah.to_dataframe().reset_index()
    x_pre['source'] = 'prevah'
    x_both = pd.concat((x_mod, x_pre)).reset_index()

    return x_both


xval_ds = load_xval_test_set(
        xval_dir=paths['runs'] / 'staticall_allbasins_sqrttrans/LSTM/xval/'
    ).isel(tau=0).drop_vars('tau')

xval_ds = xval_ds.sortby(xval_ds.Qmm.notnull().sum('time'))

import pandas as pd

fig = plt.figure(frameon=False)
fig.set_size_inches(8, 3)
ax = plt.Axes(fig, [0., 0., 1., 1.])
# ax.set_axis_off()
fig.add_axes(ax)

cmap = mcolors.ListedColormap(['1.0', '0.8'])

xval_ds.Qmm.notnull().plot(ax=ax, cmap=cmap, add_colorbar=False)


eval_times = [
    ['1993-01-01', '1994-12-31'],
    ['2000-01-01', '2001-12-31'],
    ['2014-01-01', '2015-12-31'],
    ['2021-01-01', '2023-12-31'],
]

test_times = [
    ['1995-01-01', '1999-12-31'],
    ['2016-01-01', '2020-12-31'],
]

for s, e in eval_times:
    ax.axvspan(s, e, alpha=0.5, facecolor='0.4', zorder=1)
    ax.axvspan(s, e, alpha=0.5, facecolor='none', edgecolor='0.4', hatch='//', zorder=2)

for s, e in test_times:
    ax.axvspan(s, e, alpha=0.5, facecolor='0.2', zorder=1)
    ax.axvspan(s, e, alpha=0.5, facecolor='none', edgecolor='0.2', hatch='\\\\', zorder=2)

# ax.spines[['left', 'top', 'right', 'bottom']].set_visible(False)

ax.set_ylabel('')
ax.set_xlabel('')
ax.set_yticks([])
ax.set_xticks([])
ax.set_xticklabels([])


#ax.axis('off')

fig.savefig(paths['figures_alt'] / 'catchment_timesplit.png', dpi=600, transparent=False, bbox_inches='tight', pad_inches=0)

catchments = {
    'CHFO-0181': 'Murg-Frauenfeld (ID: 2386), Rain dominated',
    'CHFO-0190': 'Aabach-Hitzkirch, Richensee (ID: 2416), Lake dominated',
    'CHFO-0112': 'Plessur-Chur (ID: 2185), Snow dominated',
    'CHFO-0126': 'Simme-Oberried/Lenk (ID: 2219), Glacier dominated',
}

fig, axes = plt.subplots(
    nrows=len(catchments),
    ncols=2,
    figsize=(10, 2 * len(catchments)),
    sharey='row',
    sharex='col',
    gridspec_kw={'wspace': 0.05, 'hspace': 0.05})

time_subsets = [
    '1998',
    '2018'
]

for s, (station_id, station_desc) in enumerate(catchments.items()):
    for i, time_subset in enumerate(time_subsets):

        ax = axes[s, i]

        ds_sel = xval_ds.sel(time=time_subset, station=station_id).compute()

        nse_mod = compute_metrics(obs=ds_sel.Qmm, mod=ds_sel.Qmm_mod, metrics=['nse']).nse.item()
        nse_prevah = compute_metrics(obs=ds_sel.Qmm, mod=ds_sel.Qmm_prevah, metrics=['nse']).nse.item()

        ax.plot(
            ds_sel.time,
            ds_sel.Qmm,
            color='k',
            lw=1.2,
            ls='--',
            zorder=10,
            label='observations'
        )
        ax.plot(
            ds_sel.time,
            ds_sel.Qmm_prevah,
            color='0.4',
            lw=1.2,
            # ls='--',
            label='PREVAH'
        )
        ax.plot(
            ds_sel.time,
            ds_sel.Qmm_mod,
            color='tab:red',
            lw=1.2,
            label=r'LSTM$_\mathrm{best}$'
        )

        if i == 0:
            ax.spines[['right', 'top']].set_visible(False)
            ax.set_ylabel('Q (mm d$^{-1}$)')
            ax.text(0.01, 0.99, f'{["a)", "b)", "c)", "d)"][s]} {station_desc}',
                    ha='left', va='top', transform=ax.transAxes, size=9)

        else:
            ax.spines[['right', 'top', 'left']].set_visible(False)
            ax.tick_params('y', length=0, width=0, which='major')


        ax.text(
            0.01 if i == 0 else 0.99,
            0.8,
            f'LSTM$_\mathrm{{best}}$ NSE={nse_mod:0.2f}\nPREVAH NSE={nse_prevah:0.2f}',
            ha='left' if i == 0 else 'right',
            va='top',
            size=9,
            transform=ax.transAxes, zorder=9999)

        ax.xaxis.set_major_formatter(
            mdates.ConciseDateFormatter(ax.xaxis.get_major_locator()))

        fmt_month = mdates.MonthLocator()
        ax.xaxis.set_major_locator(fmt_month)
        ax.xaxis.set_major_formatter(mdates.DateFormatter('%b'))

        if s == len(catchments) - 1:
            ax.set_xlabel(time_subset)
        else:
            ax.set_xlabel('')

axes[0, 1].legend(frameon=False, loc=2, bbox_to_anchor=(0.15, 1.0))

savefig(fig, path=paths['figures'] / 'fig06.png')<|MERGE_RESOLUTION|>--- conflicted
+++ resolved
@@ -11,13 +11,8 @@
 
 load_default_mpl_config()
 
-<<<<<<< HEAD
 paths = get_path_dict()
 
-=======
-PLOT_PATH = Path('./analysis/figures')
-PLOT_PATH_ALT = Path('./analysis/helper_figures/')
->>>>>>> a8a05bbd
 runoff_vars = ['Qmm', 'Qmm_mod', 'Qmm_prevah']
 
 def merged_df(mod, prevah):
