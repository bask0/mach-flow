--- conflicted
+++ resolved
@@ -20,13 +20,8 @@
 
 # Create environment
 conda create --yes --name $ENVNAME python=3.10 \
-<<<<<<< HEAD
-    pytorch torchvision torchaudio pytorch-cuda=12.1 lightning \
-    numpy scikit-learn optuna \
-=======
     pytorch torchvision torchaudio lightning \
     numpy scikit-learn optuna optuna-integration \
->>>>>>> a8a05bbd
     pandas xarray dask netcdf4 zarr geopandas \
     matplotlib seaborn cartopy plotly contextily \
     jupyterlab nodejs pymysql \
